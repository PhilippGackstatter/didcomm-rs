# didcomm-rs

Rust implementation of DIDComm v2 [spec](https://identity.foundation/didcomm-messaging/spec)

![tests](https://github.com/decentralized-identity/didcomm-rs/workflows/tests/badge.svg)

## License

[Apache-2.0](LICENSE.md)

## Examples of usage

### 1. Prepare raw message for send and receive

#### GoTo: [full test][send_receive_raw]

```rust
// Message construction
let m = Message::new()
    // setting `from` header (sender) - Optional
    .from("did:xyz:ulapcuhsatnpuhza930hpu34n_")
    // setting `to` header (recipients) - Optional
    .to(&[
        "did::xyz:34r3cu403hnth03r49g03",
        "did:xyz:30489jnutnjqhiu0uh540u8hunoe",
    ])
    // populating body with some data - `Vec<bytes>`
    .body(TEST_DID);

// Serialize message into JWM json (SENDER action)
let ready_to_send = m.clone().as_raw_json().unwrap();

// ... transport is happening here ...

// On receival deserialize from json into Message (RECEIVER action)
// Error handling recommended here

let received = Message::receive(&ready_to_send, None, None, None);
```

### 2. Prepare JWE message for direct send

#### GoTo: [full test][send_receive_encrypted_xc20p_json_test]

```rust
// sender key as bytes
let ek = [130, 110, 93, 113, 105, 127, 4, 210, 65, 234, 112, 90, 150, 120, 189, 252, 212, 165, 30, 209, 194, 213, 81, 38, 250, 187, 216, 14, 246, 250, 166, 92];

// Message construction
let message = Message::new()
    .from("did:key:z6MkiTBz1ymuepAQ4HEHYSF1H8quG5GLVVQR3djdX3mDooWp")
    .to(&[
        "did:key:z6MkiTBz1ymuepAQ4HEHYSF1H8quG5GLVVQR3djdX3mDooWp",
        "did:key:z6MkjchhfUsD6mmvni8mCdXHw216Xrm9bQe2mBH1P5RDjVJG",
    ])
    // packing in some payload (can be anything really)
    .body(TEST_DID)
    // decide which [Algorithm](crypto::encryptor::CryptoAlgorithm) is used (based on key)
    .as_jwe(
        &CryptoAlgorithm::XC20P,
        Some(&bobs_public),
    )
    // add some custom app/protocol related headers to didcomm header portion
    // these are not included into JOSE header
    .add_header_field("my_custom_key".into(), "my_custom_value".into())
    .add_header_field("another_key".into(), "another_value".into())
    // set `kid` property
    .kid(r#"#z6LShs9GGnqk85isEBzzshkuVWrVKsRp24GnDuHk8QWkARMW"#);

// recipient public key is automatically resolved
let ready_to_send = message.seal(
    &ek,
    Some(vec![Some(&bobs_public), Some(&carol_public)]),
).unwrap();

//... transport is happening here ...
```

### 3. Prepare JWS message -> send -> receive

* Here `Message` is signed but not encrypted.
* In such scenarios explicit use of `.sign(...)` and `Message::verify(...)` required.

```rust
// Message construction an JWS wrapping
let message = Message::new() // creating message
    .from("did:xyz:ulapcuhsatnpuhza930hpu34n_") // setting from
    .to(&["did::xyz:34r3cu403hnth03r49g03", "did:xyz:30489jnutnjqhiu0uh540u8hunoe"]) // setting to
    .body(TEST_DID) // packing in some payload
    .as_jws(&SignatureAlgorithm::EdDsa)
    .sign(SignatureAlgorithm::EdDsa.signer(), &sign_keypair.to_bytes()).unwrap();

//... transport is happening here ...

// Receiving JWS
let received = Message::verify(&message.as_bytes(), &sign_keypair.public.to_bytes());
```

### 4. Prepare JWE message to be mediated -> mediate -> receive

* Message should be encrypted by destination key first in `.routed_by()` method call using key for the recipient.
* Next it should be encrypted by mediator key in `.seal()` method call - this can be done multiple times - once for each mediator in chain but should be strictly sequential to match mediators sequence in the chain.
* Method call `.seal()` **MUST** be preceded by  `.as_jwe(CryptoAlgorithm)` as mediators may use different algorithms and key types than destination and this is not automatically predicted or populated.
* Keys used for encryption should be used in reverse order - final destination - last mediator - second to last mediator - etc. Onion style.

#### GoTo: [full test][send_receive_mediated_encrypted_xc20p_json_test]

```rust
let mediated = Message::new()
    // setting from
    .from("did:key:z6MkiTBz1ymuepAQ4HEHYSF1H8quG5GLVVQR3djdX3mDooWp")
    // setting to
    .to(&["did:key:z6MkjchhfUsD6mmvni8mCdXHw216Xrm9bQe2mBH1P5RDjVJG"])
    // packing in some payload
    .body(r#"{"foo":"bar"}"#)
    // set JOSE header for XC20P algorithm
    .as_jwe(&CryptoAlgorithm::XC20P, Some(&bobs_public))
    // custom header
    .add_header_field("my_custom_key".into(), "my_custom_value".into())
    // another custom header
    .add_header_field("another_key".into(), "another_value".into())
    // set kid header
    .kid(&"Ef1sFuyOozYm3CEY4iCdwqxiSyXZ5Br-eUDdQXk6jaQ")
    // here we use destination key to bob and `to` header of mediator -
    //**THIS MUST BE LAST IN THE CHAIN** - after this call you'll get new instance of envelope `Message` destined to the mediator.
    .routed_by(
        &alice_private,
        Some(vec![Some(&bobs_public)]),
        "did:key:z6MknGc3ocHs3zdPiJbnaaqDi58NGb4pk1Sp9WxWufuXSdxf",
        Some(&mediators_public),
    );
assert!(mediated.is_ok());

//... transport to mediator is happening here ...

// Received by mediator
let mediator_received = Message::receive(
    &mediated.unwrap(),
    Some(&mediators_private),
    Some(&alice_public),
    None,
);
assert!(mediator_received.is_ok());

// Get inner JWE as string from message
let mediator_received_unwrapped = mediator_received.unwrap().get_body().unwrap();
let pl_string = String::from_utf8_lossy(mediator_received_unwrapped.as_ref());
let message_to_forward: Mediated = serde_json::from_str(&pl_string).unwrap();
let attached_jwe = serde_json::from_slice::<Jwe>(&message_to_forward.payload);
assert!(attached_jwe.is_ok());
let str_jwe = serde_json::to_string(&attached_jwe.unwrap());
assert!(str_jwe.is_ok());

//... transport to destination is happening here ...

// Received by Bob
let bob_received = Message::receive(
    &String::from_utf8_lossy(&message_to_forward.payload),
    Some(&bobs_private),
    Some(&alice_public),
    None,
);
assert!(bob_received.is_ok());
```

### 5. Prepare JWS envelope wrapped into JWE -> sign -> pack -> receive

* JWS header is set automatically based on signing algorithm type.
* Message forming and encryption happens in same way as in other JWE examples.
* ED25519-dalek signature is used in this example with keypair for signing and public key for verification.

#### GoTo: [full test][send_receive_direct_signed_and_encrypted_xc20p_test]

```rust
let KeyPairSet {
    alice_public,
    alice_private,
    bobs_private,
    bobs_public,
    ..
} = get_keypair_set();
// Message construction
let message = Message::new() // creating message
    .from("did:xyz:ulapcuhsatnpuhza930hpu34n_") // setting from
    .to(&["did::xyz:34r3cu403hnth03r49g03"]) // setting to
    .body(TEST_DID) // packing in some payload
    .as_jwe(&CryptoAlgorithm::XC20P, Some(&bobs_public)) // set JOSE header for XC20P algorithm
    .add_header_field("my_custom_key".into(), "my_custom_value".into()) // custom header
    .add_header_field("another_key".into(), "another_value".into()) // another custom header
    .kid(r#"Ef1sFuyOozYm3CEY4iCdwqxiSyXZ5Br-eUDdQXk6jaQ"#); // set kid header

// Send as signed and encrypted JWS wrapped into JWE
let ready_to_send = message.seal_signed(
    &alice_private,
    Some(vec![Some(&bobs_public)]),
    SignatureAlgorithm::EdDsa,
    &sign_keypair.to_bytes(),
).unwrap();

//... transport to destination is happening here ...

// Receive - same method to receive for JWE or JWS wrapped into JWE but with pub verifying key
let received = Message::receive(
    &ready_to_send,
    Some(&bobs_private),
    Some(&alice_public),
    None,
); // and now we parse received
```

### 6. Multiple recipients static key wrap per recipient with shared secret

* ! Works with `resolve` feature only - requires resolution of public keys for each recipient for shared secret generation.
* Static key generated randomly in the background (`to` field has >1 recipient).

#### GoTo: [full test][send_receive_didkey_test]

```rust
// Creating message with multiple recipients.
let m = Message::new()
    .from("did:key:z6MkiTBz1ymuepAQ4HEHYSF1H8quG5GLVVQR3djdX3mDooWp")
    .to(&[
        "did:key:z6MkjchhfUsD6mmvni8mCdXHw216Xrm9bQe2mBH1P5RDjVJG",
        "did:key:z6MknGc3ocHs3zdPiJbnaaqDi58NGb4pk1Sp9WxWufuXSdxf",
    ])
    .as_jwe(&CryptoAlgorithm::XC20P, None);

let jwe = m.seal(&alice_private, None);
// Packing was ok?
assert!(jwe.is_ok());

let jwe = jwe.unwrap();

// Each of the recipients receive it in same way as before (direct with single recipient)
let received_first = Message::receive(&jwe, Some(&bobs_private), None, None);
let received_second = Message::receive(&jwe, Some(&carol_private), None, None);

// All good without any extra inputs
assert!(received_first.is_ok());
assert!(received_second.is_ok());
```

<<<<<<< HEAD
## Pluggable cryptography
=======
## 7. Working with `attachments`

### 7.1 Adding `Attachment`

```rust
use didcomm_rs::{Message, AttachmentBuilder, AttachmentDataBuilder};

let payload = b"some usefull data";
let mut m = Message:new();
    m.append_attachment(
        AttachmentBuilder::new(true)
            .with_id("best attachment")
            .with_data(
                AttachmentDataBuilder::new()
                    .with_raw_payload(payload)
            )
        );
```

or

```rust
use didcomm_rs::{Message, AttachmentBuilder, AttachmentDataBuilder};

let attachments: Vec<AttachmentBuilder>; // instantiate properly

let mut m = Message:new();

for attachment in attachments {
    m.append_attachment(attachment);
}
```

### 7.2 Parsing `Attachment`'s

```rust
// `m` is `receive()`'d instance of a `Message`

let something_im_looking_for = m.get_attachments().filter(|single| single.id == "id I'm looking for");
assert!(something_im_looking_for.next().is_some());

for found in something_im_looking_for {
    // process attachments
}

```

## 8. Threading

By default all new messages are created with random UUID as `thid` header value and with empty `pthid` value.

To reply to a message in thread with both `thid` and `pthid` copied  use `reply_to` method:

```rust

let m = Message::new()
    .reply_to(&received)
    // - other methods to form a message
    ;
```

To set parent thread id (or `pthid` header), use `with_parent` method:

```rust

let m = Message::new()
    .with_parent(&receievd)
    // - other methods to form a message
    ;
```

## 9. Other application-level headers and decorators

In order to satisfy any other header values universal method is present: `Message::add_header_field'
This method is backed up by a `HashMap` of <String, String>. If the key was present - it's value will be updated.

```rust

let m = Message::new()
    .add_header_field("key", "value")
    .add_header_field("~decorator", "value")
    // - other methods to form a message
    ;
```

To find if specific application level header is present and get it's value `get_application_params` method should be used.

```rust

let m: Message; // proprely instantiated received message

if let Some((my_key, my_value)) = m.get_application_params().filter(|(key, _)| key == "my_key").first();
```

# Plugable cryptography
>>>>>>> a6e2130e

In order to use your own implementation(s) of message crypto and/or signature algorithms implement these trait(s):

[`didcomm_rs::crypto::Cypher`][crypter]

[`didcomm_rs::crypto::Signer`][signer]

Don't use `default` feature - might change in future.

When implemented - use them instead of `CryptoAlgorithm` and `SignatureAlgorithm` from examples above.

## Strongly typed Message payload (body)

### GoTo: [full test][shape_desired_test]

In most cases application implementation would prefer to have strongly typed body of the message instead of raw `Vec<u8>`.
For this scenario `Shape` trait should be implemented for target type.

* First, let's define our target type. JSON in this example.

```rust
#[derive(Serialize, Deserialize, PartialEq, Debug)]
struct DesiredShape {
    num_field: usize,
    string_field: String,
}
```

* Next, implement `Shape` trait for it

```rust
impl Shape for DesiredShape {
    type Err = Error;
    fn shape(m: &Message) -> Result<DesiredShape, Error> {
        serde_json::from_str(&m.get_body().unwrap())
            .map_err(|e| Error::SerdeError(e))
    }
}
```

* Now we can call `shape()` on our `Message` and shape in in.
* In this example we expect JSON payload and use it's Deserializer to get our data, but your implementation can work with any serialization.

```rust
let body = r#"{"num_field":123,"string_field":"foobar"}"#.to_string();
let message = Message::new() // creating message
    .from("did:xyz:ulapcuhsatnpuhza930hpu34n_") // setting from
    .to(&["did::xyz:34r3cu403hnth03r49g03"]) // setting to
    .body(&body); // packing in some payload
let received_typed_body = DesiredShape::shape(&message).unwrap(); // Where m = Message
```

## Disclaimer

This is a sample implementation of the DIDComm V2 spec. The DIDComm V2 spec is still actively being developed by the DIDComm WG in the DIF and therefore subject to change.

<!-- Collect links to line numbers here to be able to maintain them easier -->
[crypter]: https://github.com/evannetwork/didcomm-rs/blob/master/src/crypto/mod.rs#L30
[send_receive_raw]: https://github.com/evannetwork/didcomm-rs/blob/master/tests/send_receive.rs#L16
[send_receive_encrypted_xc20p_json_test]: https://github.com/evannetwork/didcomm-rs/blob/master/tests/send_receive.rs#L42
[send_receive_mediated_encrypted_xc20p_json_test]: https://github.com/evannetwork/didcomm-rs/blob/master/tests/send_receive.rs#L84
[send_receive_direct_signed_and_encrypted_xc20p_test]: https://github.com/evannetwork/didcomm-rs/blob/master/tests/send_receive.rs#L164
[send_receive_didkey_test]: https://github.com/evannetwork/didcomm-rs/blob/master/src/messages/message.rs#L482
[shape_desired_test]: https://github.com/evannetwork/didcomm-rs/blob/main/tests/shape.rs#L21
[signer]: https://github.com/evannetwork/didcomm-rs/blob/master/src/crypto/mod.rs#L39<|MERGE_RESOLUTION|>--- conflicted
+++ resolved
@@ -240,9 +240,6 @@
 assert!(received_second.is_ok());
 ```
 
-<<<<<<< HEAD
-## Pluggable cryptography
-=======
 ## 7. Working with `attachments`
 
 ### 7.1 Adding `Attachment`
@@ -338,7 +335,6 @@
 ```
 
 # Plugable cryptography
->>>>>>> a6e2130e
 
 In order to use your own implementation(s) of message crypto and/or signature algorithms implement these trait(s):
 
